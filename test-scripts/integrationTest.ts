/*!
 * Copyright 2019 Amazon.com, Inc. or its affiliates. All Rights Reserved.
 * SPDX-License-Identifier: Apache-2.0
 */

import { join, resolve } from 'path'
import { runTests } from 'vscode-test'
import { VSCODE_EXTENSION_ID } from '../src/shared/extensions'
import { installVSCodeExtension, setupVSCodeTestInstance } from './launchTestUtilities'

async function setupVSCode(): Promise<string> {
    console.log('Setting up VS Code Test instance...')
    const vsCodeExecutablePath = await setupVSCodeTestInstance()
    await installVSCodeExtension(vsCodeExecutablePath, VSCODE_EXTENSION_ID.python)
    console.log('VS Code Test instance has been set up')

    return vsCodeExecutablePath
}

// tslint:disable-next-line: no-floating-promises
;(async () => {
    try {
        console.log('Running Integration test suite...')
        const vsCodeExecutablePath = await setupVSCode()
<<<<<<< HEAD

=======
>>>>>>> 2f3dc9a5
        const cwd = process.cwd()
        const testEntrypoint = resolve(cwd, 'dist', 'src', 'integrationTest', 'index.js')
        const workspacePath = join(cwd, 'dist', 'src', 'integrationTest-samples')
        console.log(`Starting tests: ${testEntrypoint}`)

        process.env.AWS_TOOLKIT_IGNORE_WEBPACK_BUNDLE = 'true'

        const result = await runTests({
            vscodeExecutablePath: vsCodeExecutablePath,
            extensionDevelopmentPath: cwd,
            extensionTestsPath: testEntrypoint,
            launchArgs: [workspacePath]
        })

        console.log(`Finished running Integration test suite with result code: ${result}`)
        process.exit(result)
    } catch (err) {
        console.error('Failed to run tests')
        process.exit(1)
    }
})()<|MERGE_RESOLUTION|>--- conflicted
+++ resolved
@@ -22,10 +22,6 @@
     try {
         console.log('Running Integration test suite...')
         const vsCodeExecutablePath = await setupVSCode()
-<<<<<<< HEAD
-
-=======
->>>>>>> 2f3dc9a5
         const cwd = process.cwd()
         const testEntrypoint = resolve(cwd, 'dist', 'src', 'integrationTest', 'index.js')
         const workspacePath = join(cwd, 'dist', 'src', 'integrationTest-samples')
