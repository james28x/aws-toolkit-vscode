{
    "name": "aws-toolkit-vscode",
    "displayName": "AWS Toolkit for Visual Studio Code",
    "description": "An extension for working with Amazon Web Services in Visual Studio Code",
    "version": "1.4.0",
    "publisher": "amazonwebservices",
    "license": "Apache-2.0",
    "repository": {
        "type": "git",
        "url": "https://github.com/aws/aws-toolkit-vscode"
    },
    "engines": {
        "vscode": "^1.31.1"
    },
    "icon": "resources/aws-icon-256x256.png",
    "bugs": {
        "url": "https://github.com/aws/aws-toolkit-vscode/issues"
    },
    "galleryBanner": {
        "color": "#FF9900",
        "theme": "light"
    },
    "categories": [
        "Debuggers",
        "Other"
    ],
    "keywords": [
        "AWS",
        "Lambda",
        "Serverless"
    ],
    "preview": false,
    "qna": "https://github.com/aws/aws-toolkit-vscode/issues",
    "activationEvents": [
        "onCommand:aws.login",
        "onCommand:aws.credential.profile.create",
        "onCommand:aws.logout",
        "onCommand:aws.reportIssue",
        "onCommand:aws.showRegion",
        "onCommand:aws.hideRegion",
        "onView:aws.explorer",
        "onCommand:aws.deploySamApplication",
        "onCommand:aws.samcli.detect",
        "onCommand:aws.lambda.createNewSamApp",
        "onDebugInitialConfigurations",
        "onCommand:aws.viewLogs",
        "onCommand:aws.quickStart",
        "onCommand:aws.help",
        "onCommand:aws.github",
        "onView:aws.cdk.explorer",
        "onCommand:aws.refreshCdkExplorer"
    ],
    "main": "./dist/extension",
    "contributes": {
        "configuration": {
            "type": "object",
            "title": "%AWS.configuration.title%",
            "properties": {
                "aws.profile": {
                    "type": "string",
                    "default": "",
                    "description": "%AWS.configuration.profileDescription%"
                },
                "aws.onDefaultRegionMissing": {
                    "type": "string",
                    "default": "prompt",
                    "markdownDescription": "%AWS.configuration.description.onDefaultRegionMissing%"
                },
                "aws.samcli.location": {
                    "type": "string",
                    "default": "",
                    "markdownDescription": "%AWS.configuration.description.samcli.location%"
                },
                "aws.samcli.debug.attach.retry.maximum": {
                    "type": "number",
                    "default": 30,
                    "description": "%AWS.configuration.description.samcli.debug.attach.retry.maximum%"
                },
                "aws.samcli.debug.attach.timeout.millis": {
                    "type": "number",
                    "default": 30000,
                    "markdownDescription": "%AWS.configuration.description.samcli.debug.attach.timeout%"
                },
                "aws.cdk.explorer.enabled": {
                    "type": "boolean",
                    "default": true,
                    "description": "%AWS.configuration.description.cdk.explorer.enabled%"
                },
                "aws.logLevel": {
                    "type": "string",
                    "default": "info",
                    "enum": [
                        "error",
                        "warn",
                        "info",
                        "verbose"
                    ],
                    "enumDescriptions": [
                        "Errors Only",
                        "Errors and Warnings",
                        "Errors, Warnings, and Info",
                        "Errors, Warnings, Info, and Verbose"
                    ],
                    "markdownDescription": "%AWS.configuration.description.logLevel%"
                },
                "aws.telemetry": {
                    "type": [
                        "string",
                        "null"
                    ],
                    "enum": [
                        "Enable",
                        "Disable",
                        "Use the same setting as VS Code"
                    ],
                    "default": "Use the same setting as VS Code",
                    "markdownDescription": "%AWS.configuration.description.telemetry%"
                }
            }
        },
        "viewsContainers": {
            "activitybar": [
                {
                    "id": "aws-explorer",
                    "title": "%AWS.title%",
                    "icon": "media/aws-logo.svg"
                }
            ]
        },
        "views": {
            "aws-explorer": [
                {
                    "id": "aws.explorer",
                    "name": "%AWS.lambda.explorerTitle%"
                }
            ],
            "explorer": [
                {
                    "id": "aws.cdk.explorer",
                    "name": "%AWS.cdk.explorerTitle%",
                    "when": "config.aws.cdk.explorer.enabled"
                }
            ]
        },
        "menus": {
            "commandPalette": [
                {
                    "command": "aws.deleteCloudFormation",
                    "when": "false"
                },
                {
                    "command": "aws.downloadSchemaItemCode",
                    "when": "false"
                },
                {
                    "command": "aws.deleteLambda",
                    "when": "false"
                },
                {
                    "command": "aws.invokeLambda",
                    "when": "false"
                },
                {
                    "command": "aws.viewSchemaItem",
                    "when": "false"
                },
                {
                    "command": "aws.refreshAwsExplorer",
                    "when": "false"
                },
                {
                    "command": "aws.refreshCdkExplorer",
                    "when": "false"
                },
                {
                    "command": "aws.cdk.provideFeedback",
                    "when": "false"
                },
                {
                    "command": "aws.showErrorDetails",
                    "when": "false"
                }
            ],
            "view/title": [
                {
                    "command": "aws.refreshAwsExplorer",
                    "when": "view == aws.explorer",
                    "group": "navigation@5"
                },
                {
                    "command": "aws.login",
                    "when": "view == aws.explorer",
                    "group": "1_account@1"
                },
                {
                    "command": "aws.showRegion",
                    "when": "view == aws.explorer",
                    "group": "2_region@1"
                },
                {
                    "command": "aws.hideRegion",
                    "when": "view == aws.explorer",
                    "group": "2_region@2"
                },
                {
                    "command": "aws.lambda.createNewSamApp",
                    "when": "view == aws.explorer",
                    "group": "3_lambda@1"
                },
                {
                    "command": "aws.deploySamApplication",
                    "when": "view == aws.explorer",
                    "group": "3_lambda@2"
                },
                {
                    "command": "aws.quickStart",
                    "when": "view == aws.explorer",
                    "group": "y_quickStart@1"
                },
                {
                    "command": "aws.help",
                    "when": "view == aws.explorer",
                    "group": "z_externalLinks@1"
                },
                {
                    "command": "aws.github",
                    "when": "view == aws.explorer",
                    "group": "z_externalLinks@2"
                },
                {
                    "command": "aws.reportIssue",
                    "when": "view == aws.explorer",
                    "group": "z_externalLinks@3"
                },
                {
                    "command": "aws.refreshCdkExplorer",
                    "when": "view == aws.cdk.explorer",
                    "group": "navigation@5"
                },
                {
                    "command": "aws.cdk.help",
                    "when": "view == aws.cdk.explorer",
                    "group": "z_externalLinks@2"
                },
                {
                    "command": "aws.cdk.provideFeedback",
                    "when": "view == aws.cdk.explorer",
                    "group": "z_externalLinks@3"
                }
            ],
            "view/item/context": [
                {
                    "command": "aws.invokeLambda",
                    "when": "view == aws.explorer && viewItem =~ /^(awsRegionFunctionNode|awsCloudFormationFunctionNode)$/",
                    "group": "0@1"
                },
                {
                    "command": "aws.deleteLambda",
                    "when": "view == aws.explorer && viewItem == awsRegionFunctionNode",
                    "group": "1@1"
                },
                {
                    "command": "aws.deleteCloudFormation",
                    "when": "view == aws.explorer && viewItem == awsCloudFormationNode",
                    "group": "0@5"
                },
                {
                    "command": "aws.viewSchemaItem",
                    "when": "view == aws.explorer && viewItem == awsSchemaItemNode",
                    "group": "0@1"
                },
                {
                    "command": "aws.searchSchemaPerRegistry",
                    "when": "view == aws.explorer && viewItem == awsRegistryItemNode",
                    "group": "0@1"
                },
                {
                    "command": "aws.searchSchema",
                    "when": "view == aws.explorer && viewItem == awsSchemasNode",
                    "group": "0@1"
                },
                {
                    "command": "aws.downloadSchemaItemCode",
                    "when": "view == aws.explorer && viewItem == awsSchemaItemNode",
                    "group": "0@1"
                },
                {
                    "command": "aws.showErrorDetails",
                    "when": "view == aws.explorer && viewItem == awsErrorNode",
                    "group": "0@5"
                },
                {
                    "command": "aws.hideRegion",
                    "group": "0@1",
                    "when": "view == aws.explorer && viewItem == awsRegionNode"
                }
            ]
        },
        "commands": [
            {
                "command": "aws.lambda.createNewSamApp",
                "title": "%AWS.command.createNewSamApp%",
                "category": "AWS"
            },
            {
                "command": "aws.login",
                "title": "%AWS.command.login%",
                "category": "AWS"
            },
            {
                "command": "aws.credential.profile.create",
                "title": "%AWS.command.credential.profile.create%",
                "category": "AWS"
            },
            {
                "command": "aws.logout",
                "title": "%AWS.command.logout%",
                "category": "AWS"
            },
            {
                "command": "aws.reportIssue",
                "title": "%AWS.command.reportIssue%",
                "category": "AWS"
            },
            {
                "command": "aws.cdk.provideFeedback",
                "title": "%AWS.command.cdk.provideFeedback%",
                "category": "AWS"
            },
            {
                "command": "aws.cdk.help",
                "title": "%AWS.command.cdk.help%",
                "category": "AWS"
            },
            {
                "command": "aws.showRegion",
                "title": "%AWS.command.showRegion%",
                "category": "AWS"
            },
            {
                "command": "aws.hideRegion",
                "title": "%AWS.command.hideRegion%",
                "category": "AWS"
            },
            {
                "command": "aws.invokeLambda",
                "title": "%AWS.command.invokeLambda%",
                "category": "AWS"
            },
            {
                "command": "aws.deleteLambda",
                "title": "%AWS.command.deleteLambda%",
                "category": "AWS"
            },
            {
                "command": "aws.deploySamApplication",
                "title": "%AWS.command.deploySamApplication%",
                "category": "AWS"
            },
            {
                "command": "aws.refreshAwsExplorer",
                "title": "%AWS.command.refreshAwsExplorer%",
                "category": "AWS",
                "icon": {
                    "dark": "third-party/resources/from-vscode-icons/dark/refresh.svg",
                    "light": "third-party/resources/from-vscode-icons/light/refresh.svg"
                }
            },
            {
                "command": "aws.samcli.detect",
                "title": "%AWS.command.samcli.detect%",
                "category": "AWS"
            },
            {
                "command": "aws.deleteCloudFormation",
                "title": "%AWS.command.deleteCloudFormation%",
                "category": "AWS"
            },
            {
                "command": "aws.viewSchemaItem",
                "title": "%AWS.command.viewSchemaItem%",
                "category": "AWS"
            },
            {
                "command": "aws.searchSchema",
                "title": "%AWS.command.searchSchema%",
                "category": "AWS"
            },
            {
                "command": "aws.searchSchemaPerRegistry",
                "title": "%AWS.command.searchSchemaPerRegistry%",
                "category": "AWS"
            },
            {
                "command": "aws.downloadSchemaItemCode",
                "title": "%AWS.command.downloadSchemaItemCode%",
                "category": "AWS"
            },
            {
                "command": "aws.showErrorDetails",
                "title": "%AWS.command.showErrorDetails%",
                "category": "AWS"
            },
            {
                "command": "aws.viewLogs",
                "title": "%AWS.command.viewLogs%",
                "category": "AWS"
            },
            {
                "command": "aws.help",
                "title": "%AWS.command.help%",
                "category": "AWS"
            },
            {
                "command": "aws.github",
                "title": "%AWS.command.github%",
                "category": "AWS"
            },
            {
                "command": "aws.quickStart",
                "title": "%AWS.command.quickStart%",
                "category": "AWS"
            },
            {
                "command": "aws.refreshCdkExplorer",
                "title": "%AWS.command.refreshCdkExplorer%",
                "category": "AWS",
                "icon": {
                    "dark": "third-party/resources/from-vscode-icons/dark/refresh.svg",
                    "light": "third-party/resources/from-vscode-icons/light/refresh.svg"
                }
            }
        ],
        "jsonValidation": [
            {
                "fileMatch": ".aws/templates.json",
                "url": "./dist/src/schemas/templates.json"
            },
            {
                "fileMatch": "*ecs-task-def.json",
                "url": "https://ecs-intellisense.s3-us-west-2.amazonaws.com/task-definition/schema.json"
            }
        ]
    },
    "scripts": {
        "vscode:prepublish": "npm run clean && npm run lint && webpack --mode production && npm run buildScripts",
        "bundleDeps": "node ./build-scripts/bundleDeps.js",
        "clean": "node ./build-scripts/clean.js dist",
        "generateNonCodeFiles": "ts-node ./build-scripts/generateNonCodeFiles.ts",
        "reset": "node ./build-scripts/clean.js dist node_modules && npm install",
        "copyNonCodeFiles": "node ./build-scripts/copyNonCodeFiles.js",
        "buildScripts": "npm run bundleDeps && npm run copyNonCodeFiles && npm run generateNonCodeFiles",
        "compile": "webpack --mode development && npm run buildScripts",
        "recompile": "npm run clean && npm run compile",
<<<<<<< HEAD
        "watch": "npm run buildScripts && tsc -watch -p ./",
        "postinstall": "ts-node ./build-scripts/generateServiceClient.ts",
        "test": "npm run compile && ts-node ./test-scripts/test.ts",
        "integrationTest": "npm run compile && ts-node ./test-scripts/integrationTest.ts",
=======
        "watch": "npm run buildScripts && webpack --mode development --watch",
        "postinstall": "ts-node ./build-scripts/generateServiceClient.ts && node ./node_modules/vscode/bin/install",
        "testCompile": "tsc -p ./ && npm run buildScripts",
        "test": "npm run testCompile && node ./test-scripts/test.js",
        "integrationTest": "npm run testCompile && ts-node ./test-scripts/integrationTest.ts",
>>>>>>> 271d5ae8
        "lint": "tslint --project .",
        "lintfix": "tslint --project . --fix",
        "package": "vsce package",
        "install-plugin": "vsce package -o aws-toolkit-vscode-test.vsix && code --install-extension aws-toolkit-vscode-test.vsix",
        "newChange": "ts-node ./build-scripts/newChange.ts",
        "createRelease": "ts-node ./build-scripts/createRelease.ts"
    },
    "devDependencies": {
        "@types/adm-zip": "^0.4.32",
        "@types/async-lock": "^1.1.0",
        "@types/cross-spawn": "^6.0.0",
        "@types/del": "^3.0.1",
        "@types/fs-extra": "^8.0.1",
        "@types/glob": "^7.1.1",
        "@types/js-yaml": "^3.12.0",
        "@types/lodash": "^4.14.136",
        "@types/lolex": "^3.1.1",
        "@types/marked": "^0.6.5",
        "@types/mocha": "^5.2.0",
        "@types/node": "^10.12.12",
        "@types/opn": "^5.1.0",
        "@types/readline-sync": "^1.4.3",
        "@types/request": "^2.47.1",
        "@types/semver": "^5.5.0",
        "@types/sinon": "^7.0.13",
        "@types/tcp-port-used": "^1.0.0",
        "@types/uuid": "^3.4.4",
        "@types/vscode": "^1.31.0",
        "@types/xml2js": "^0.4.3",
        "decache": "^4.4.0",
        "glob": "^7.1.4",
        "husky": "^2.3.0",
        "istanbul": "^0.4.5",
        "lolex": "^4.2.0",
        "marked": "^0.7.0",
        "mocha": "^6.2.0",
        "prettier": "^1.17.1",
        "pretty-quick": "^1.10.0",
        "readline-sync": "^1.4.9",
        "remap-istanbul": "^0.12.0",
        "sinon": "^7.4.2",
        "terser-webpack-plugin": "^2.2.1",
        "ts-loader": "^6.2.0",
        "ts-node": "^8.3.0",
        "tslint": "^5.11.0",
        "tslint-eslint-rules": "^5.4.0",
        "tslint-no-circular-imports": "^0.6.1",
        "vsce": "^1.59.0",
<<<<<<< HEAD
        "vscode-test": "^1.2.3"
=======
        "vscode": "^1.1.33",
        "vscode-nls-dev": "^3.3.1",
        "webpack": "^4.41.2",
        "webpack-cli": "^3.3.10"
>>>>>>> 271d5ae8
    },
    "dependencies": {
        "adm-zip": "^0.4.13",
        "async-lock": "^1.1.3",
        "aws-sdk": "^2.429.0",
        "cloudformation-schema-js-yaml": "^1.0.1",
        "cross-spawn": "^6.0.5",
        "del": "^3.0.0",
        "fs-extra": "^8.1.0",
        "handlebars": "^4.1.2",
        "immutable": "^4.0.0-rc.12",
        "js-yaml": "^3.13.1",
        "jsonc-parser": "^2.0.2",
        "lodash": "^4.17.14",
        "moment": "^2.24.0",
        "opn": "^5.4.0",
        "original-fs": "^1.1.0",
        "request": "^2.88.0",
        "semver": "^5.6.0",
        "sleep-promise": "^8.0.1",
        "strip-ansi": "^5.2.0",
        "tcp-port-used": "^1.0.1",
        "triple-beam": "^1.3.0",
        "typescript": "^3.5.3",
        "uuid": "^3.3.2",
        "vscode-nls": "^4.1.1",
        "vue": "^2.5.16",
        "winston": "^3.2.1",
        "winston-transport": "^4.3.0",
        "xml2js": "^0.4.19"
    },
    "prettier": {
        "printWidth": 120,
        "trailingComma": "none",
        "tabWidth": 4,
        "singleQuote": true,
        "semi": false,
        "bracketSpacing": true,
        "arrowParens": "avoid",
        "endOfLine": "lf"
    },
    "husky": {
        "hooks": {
            "pre-commit": "(git secrets --pre_commit_hook -- \"$@\" || echo 'Please install git-secrets https://github.com/awslabs/git-secrets to check for accidentally commited secrets!') && pretty-quick --staged"
        }
    }
}<|MERGE_RESOLUTION|>--- conflicted
+++ resolved
@@ -452,18 +452,11 @@
         "buildScripts": "npm run bundleDeps && npm run copyNonCodeFiles && npm run generateNonCodeFiles",
         "compile": "webpack --mode development && npm run buildScripts",
         "recompile": "npm run clean && npm run compile",
-<<<<<<< HEAD
-        "watch": "npm run buildScripts && tsc -watch -p ./",
+        "watch": "npm run buildScripts && webpack --mode development --watch",
         "postinstall": "ts-node ./build-scripts/generateServiceClient.ts",
-        "test": "npm run compile && ts-node ./test-scripts/test.ts",
-        "integrationTest": "npm run compile && ts-node ./test-scripts/integrationTest.ts",
-=======
-        "watch": "npm run buildScripts && webpack --mode development --watch",
-        "postinstall": "ts-node ./build-scripts/generateServiceClient.ts && node ./node_modules/vscode/bin/install",
         "testCompile": "tsc -p ./ && npm run buildScripts",
-        "test": "npm run testCompile && node ./test-scripts/test.js",
+        "test": "npm run testCompile && ts-node ./test-scripts/test.ts",
         "integrationTest": "npm run testCompile && ts-node ./test-scripts/integrationTest.ts",
->>>>>>> 271d5ae8
         "lint": "tslint --project .",
         "lintfix": "tslint --project . --fix",
         "package": "vsce package",
@@ -512,14 +505,10 @@
         "tslint-eslint-rules": "^5.4.0",
         "tslint-no-circular-imports": "^0.6.1",
         "vsce": "^1.59.0",
-<<<<<<< HEAD
-        "vscode-test": "^1.2.3"
-=======
-        "vscode": "^1.1.33",
         "vscode-nls-dev": "^3.3.1",
+        "vscode-test": "^1.2.3",
         "webpack": "^4.41.2",
         "webpack-cli": "^3.3.10"
->>>>>>> 271d5ae8
     },
     "dependencies": {
         "adm-zip": "^0.4.13",
